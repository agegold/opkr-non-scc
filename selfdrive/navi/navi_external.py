#!/usr/bin/env python3
import os
import queue
import threading
import time
import subprocess
import re

import cereal.messaging as messaging
from common.params import Params
from common.realtime import DT_TRML

import zmq

# OPKR, this is for getting navi data from external device.

def navid_thread(end_event, nv_queue):
  pm = messaging.PubMaster(['liveENaviData'])
  count = 0

  spd_limit = 0
  safety_distance = 0
  sign_type = 0
  turn_info = 0
  turn_distance = 0
  road_limit_speed = 0
  link_length = 0
  current_link_angle = 0
  next_link_angle = 0
  road_name = ""
  is_highway = 0
  is_tunnel = 0

  OPKR_Debug = Params().get_bool("OPKRDebug")
  if OPKR_Debug:
    opkr_0 = ""
    opkr_1 = ""
    opkr_2 = ""
    opkr_3 = ""
    opkr_4 = ""
    opkr_5 = ""
    opkr_6 = ""
    opkr_7 = ""
    opkr_8 = ""
    opkr_9 = ""


  ip_add = ""
  ip_bind = False
 
  check_connection = False
  ip_count = int(len(Params().get("ExternalDeviceIP", encoding="utf8").split(',')))
  is_metric = Params().get_bool("IsMetric")
  navi_selection = int(Params().get("OPKRNaviSelect", encoding="utf8"))

  mtom3 = False
  mtom2 = False
  mtom1 = False
  mtom_dist_last = 0

  if navi_selection == 5:
    waze_alert_id = 0
    waze_alert_distance = "0"
    waze_road_speed_limit = 0
    waze_current_speed = 0
    waze_road_name = ""
    waze_nav_sign = 0
    waze_nav_distance = 0
    waze_alert_type = ""
    waze_is_metric = True
    waze_current_speed_prev = 0

  while not end_event.is_set():
    if not ip_bind:
      if (count % int(max(60., ip_count) / DT_TRML)) == 0:
        os.system("/data/openpilot/selfdrive/assets/addon/script/find_ip.sh &")
      if (count % int((63+ip_count) / DT_TRML)) == 0:
        ip_add = Params().get("ExternalDeviceIPNow", encoding="utf8")
        if ip_add is not None:
          ip_bind = True
          check_connection = True

    if ip_bind:
      spd_limit = 0
      safety_distance = 0
      sign_type = 0
      turn_info = 0
      turn_distance = 0
      road_limit_speed = 0
      link_length = 0
      current_link_angle = 0
      next_link_angle = 0
      road_name = ""
      is_highway = 0
      is_tunnel = 0

<<<<<<< HEAD
      if navi_selection == 5 and (count % int(3. / DT_TRML)) == 0 and int(waze_current_speed) > 2:
        waze_alert_id = 0
        waze_alert_distance = "0"
        waze_alert_type = ""
      if navi_selection == 5:
        #waze_road_speed_limit = 0
        waze_current_speed = 0
        #waze_road_name = ""
        #waze_nav_sign = 0
        #waze_nav_distance = 0
=======
      if navi_selection == 5:
        if (count % int(3. / DT_TRML)) == 0 and int(waze_current_speed) > 2:
          waze_alert_id = 0
          waze_alert_distance = "0"
          waze_alert_type = ""
        if (count % int(10. / DT_TRML)) == 0 and int(waze_current_speed) > 2 and int(waze_nav_distance) < 30:
          waze_nav_sign = 0
          waze_nav_distance = 0
        waze_current_speed = 0
>>>>>>> 023f4d0d

      if OPKR_Debug:
        opkr_0 = ""
        opkr_1 = ""
        opkr_2 = ""
        opkr_3 = ""
        opkr_4 = ""
        opkr_5 = ""
        opkr_6 = ""
        opkr_7 = ""
        opkr_8 = ""
        opkr_9 = ""

      context = zmq.Context()
      socket = context.socket(zmq.SUB)

      try:
        socket.connect("tcp://" + str(ip_add) + ":5555")
      except:
        socket.connect("tcp://127.0.0.1:5555")
        pass
      socket.subscribe("")

      message = str(socket.recv(), 'utf-8')

      if (count % int(30. / DT_TRML)) == 0:
        try:
          rtext = subprocess.check_output(["netstat", "-tp"])
          check_connection = True if str(rtext).find('navi') else False
        except:
          pass
      
      for line in message.split('\n'):
        if "opkrspdlimit" in line:
          arr = line.split('opkrspdlimit: ')
          spd_limit = arr[1]
        if "opkrspddist" in line:
          arr = line.split('opkrspddist: ')
          safety_distance = arr[1]
        if "opkrsigntype" in line:
          arr = line.split('opkrsigntype: ')
          sign_type = arr[1]
        if "opkrturninfo" in line:
          arr = line.split('opkrturninfo: ')
          turn_info = arr[1]
        if "opkrdistancetoturn" in line:
          arr = line.split('opkrdistancetoturn: ')
          turn_distance = arr[1]
        if "opkrroadlimitspd" in line:
          arr = line.split('opkrroadlimitspd: ')
          road_limit_speed = arr[1]
        if "opkrlinklength" in line:
          arr = line.split('opkrlinklength: ')
          link_length = arr[1]
        if "opkrcurrentlinkangle" in line:
          arr = line.split('opkrcurrentlinkangle: ')
          current_link_angle = arr[1]
        if "opkrnextlinkangle" in line:
          arr = line.split('opkrnextlinkangle: ')
          next_link_angle = arr[1]
        if "opkrroadname" in line:
          arr = line.split('opkrroadname: ')
          road_name = arr[1]
        if "opkrishighway" in line:
          arr = line.split('opkrishighway: ')
          is_highway = arr[1]
        if "opkristunnel" in line:
          arr = line.split('opkristunnel: ')
          is_tunnel = arr[1]
        if navi_selection == 5: # NAV unit should be metric. Do not use miles unit.(Distance factor is not detailed.)
          if "opkrwazereportid" in line:
            arr = line.split('opkrwazereportid: ')
            try:
              waze_alert_type = arr[1]
              if "icon_report_speedlimit" in arr[1]:
                waze_alert_id = 1
              elif "icon_report_camera" in arr[1]:
                waze_alert_id = 1
              elif "icon_report_speedcam" in arr[1]:
                waze_alert_id = 1
              elif "icon_report_police" in arr[1]:
                waze_alert_id = 2
              elif "icon_report_hazard" in arr[1]:
                waze_alert_id = 3
              elif "icon_report_traffic" in arr[1]:
                waze_alert_id = 4
            except:
              pass
          if "opkrwazealertdist" in line:
            arr = line.split('opkrwazealertdist: ')
            try:
              if arr[1] is None or arr[1] == "":
                waze_alert_distance = "0"
              else:
                waze_alert_distance = str(re.sub(r'[^0-9]', '', arr[1]))
            except:
              pass
          if "opkrwazeroadspdlimit" in line:
            arr = line.split('opkrwazeroadspdlimit: ')
            try:
              if arr[1] == "-1":
                waze_road_speed_limit = 0
              elif arr[1] is None or arr[1] == "":
                waze_road_speed_limit = 0
              else:
                waze_road_speed_limit = arr[1]
            except:
              waze_road_speed_limit = 0
              pass
          if "opkrwazecurrentspd" in line:
            arr = line.split('opkrwazecurrentspd: ')
            try:
              waze_current_speed = arr[1]
            except:
              pass
          if "opkrwazeroadname" in line: # route should be set.
            arr = line.split('opkrwazeroadname: ')
            try:
              waze_road_name = arr[1]
            except:
              pass
          if "opkrwazenavsign" in line: # route should be set.
            arr = line.split('opkrwazenavsign: ')
            try:
              waze_nav_sign = arr[1]
            except:
              pass
          if "opkrwazenavdist" in line: # route should be set.
            arr = line.split('opkrwazenavdist: ')
            try:
              waze_nav_distance = arr[1]
            except:
              pass

        if OPKR_Debug:
          try:
            if "opkr0" in line:
              arr = line.split('opkr0   : ')
              opkr_0 = arr[1]
          except:
            pass
          try:
            if "opkr1" in line:
              arr = line.split('opkr1   : ')
              opkr_1 = arr[1]
          except:
            pass
          try:
            if "opkr2" in line:
              arr = line.split('opkr2   : ')
              opkr_2 = arr[1]
          except:
            pass
          try:
            if "opkr3" in line:
              arr = line.split('opkr3   : ')
              opkr_3 = arr[1]
          except:
            pass
          try:
            if "opkr4" in line:
              arr = line.split('opkr4   : ')
              opkr_4 = arr[1]
          except:
            pass
          try:
            if "opkr5" in line:
              arr = line.split('opkr5   : ')
              opkr_5 = arr[1]
          except:
            pass
          try:
            if "opkr6" in line:
              arr = line.split('opkr6   : ')
              opkr_6 = arr[1]
          except:
            pass
          try:
            if "opkr7" in line:
              arr = line.split('opkr7   : ')
              opkr_7 = arr[1]
          except:
            pass
          try:
            if "opkr8" in line:
              arr = line.split('opkr8   : ')
              opkr_8 = arr[1]
          except:
            pass
          try:
            if "opkr9" in line:
              arr = line.split('opkr9   : ')
              opkr_9 = arr[1]
          except:
            pass

      navi_msg = messaging.new_message('liveENaviData')
      navi_msg.liveENaviData.speedLimit = int(spd_limit)
      navi_msg.liveENaviData.safetyDistance = float(safety_distance)
      navi_msg.liveENaviData.safetySign = int(sign_type)
      navi_msg.liveENaviData.turnInfo = int(turn_info)
      navi_msg.liveENaviData.distanceToTurn = float(turn_distance)
      navi_msg.liveENaviData.connectionAlive = bool(check_connection)
      navi_msg.liveENaviData.roadLimitSpeed = int(road_limit_speed)
      navi_msg.liveENaviData.linkLength = int(link_length)
      navi_msg.liveENaviData.currentLinkAngle = int(current_link_angle)
      navi_msg.liveENaviData.nextLinkAngle = int(next_link_angle)
      navi_msg.liveENaviData.roadName = str(road_name)
      navi_msg.liveENaviData.isHighway = bool(int(is_highway))
      navi_msg.liveENaviData.isTunnel = bool(int(is_tunnel))

      if OPKR_Debug:
        navi_msg.liveENaviData.opkr0 = str(opkr_0)
        navi_msg.liveENaviData.opkr1 = str(opkr_1)
        navi_msg.liveENaviData.opkr2 = str(opkr_2)
        navi_msg.liveENaviData.opkr3 = str(opkr_3)
        navi_msg.liveENaviData.opkr4 = str(opkr_4)
        navi_msg.liveENaviData.opkr5 = str(opkr_5)
        navi_msg.liveENaviData.opkr6 = str(opkr_6)
        navi_msg.liveENaviData.opkr7 = str(opkr_7)
        navi_msg.liveENaviData.opkr8 = str(opkr_8)
        navi_msg.liveENaviData.opkr9 = str(opkr_9)

      if navi_selection == 5:
        navi_msg.liveENaviData.wazeAlertId = int(waze_alert_id)

        if waze_is_metric:
          navi_msg.liveENaviData.wazeAlertDistance = int(waze_alert_distance)
        else:
          if waze_alert_distance == "0":
            mtom1 = False
            mtom2 = False
            mtom3 = False
            navi_msg.liveENaviData.wazeAlertDistance = 0
            mtom_dist_last = 0
            waze_current_speed_prev = 0
          elif len(waze_alert_distance) in (1,2,3) and waze_alert_distance[0] != '0':
            navi_msg.liveENaviData.wazeAlertDistance = round(int(waze_alert_distance) / 3.281)
          elif int(waze_current_speed) == 0:
            navi_msg.liveENaviData.wazeAlertDistance = mtom_dist_last
          elif mtom1 and (count % int(1. / DT_TRML)) == 0:
            navi_msg.liveENaviData.wazeAlertDistance = max(152, round(mtom_dist_last - (((int(waze_current_speed) + waze_current_speed_prev)/2) / 2.237)))
            mtom_dist_last = max(152, round(mtom_dist_last - (((int(waze_current_speed) + waze_current_speed_prev)/2) / 2.237)))
            waze_current_speed_prev = int(waze_current_speed)
          elif waze_alert_distance == "01" and not mtom1:
            waze_current_speed_prev = int(waze_current_speed)
            mtom1 = True
            mtom2 = False
            mtom3 = False
            count = 0
            navi_msg.liveENaviData.wazeAlertDistance = 225
            mtom_dist_last = 225
          elif mtom2 and (count % int(1. / DT_TRML)) == 0:
            navi_msg.liveENaviData.wazeAlertDistance = max(225, round(mtom_dist_last - (((int(waze_current_speed) + waze_current_speed_prev)/2) / 2.237)))
            mtom_dist_last = max(225, round(mtom_dist_last - (((int(waze_current_speed) + waze_current_speed_prev)/2) / 2.237)))
            waze_current_speed_prev = int(waze_current_speed)
          elif waze_alert_distance == "02" and not mtom2:
            waze_current_speed_prev = int(waze_current_speed)
            mtom1 = False
            mtom2 = True
            mtom3 = False
            count = 0
            navi_msg.liveENaviData.wazeAlertDistance = 386
            mtom_dist_last = 386
          elif mtom3 and (count % int(1. / DT_TRML)) == 0:
            navi_msg.liveENaviData.wazeAlertDistance = max(386, round(mtom_dist_last - (((int(waze_current_speed) + waze_current_speed_prev)/2) / 2.237)))
            mtom_dist_last = max(386, round(mtom_dist_last - (((int(waze_current_speed) + waze_current_speed_prev)/2) / 2.237)))
            waze_current_speed_prev = int(waze_current_speed)
          elif waze_alert_distance == "03" and not mtom3:
            waze_current_speed_prev = int(waze_current_speed)
            mtom1 = False
            mtom2 = False
            mtom3 = True
            count = 0
            navi_msg.liveENaviData.wazeAlertDistance = 550
            mtom_dist_last = 550
          else:
            navi_msg.liveENaviData.wazeAlertDistance = mtom_dist_last
        navi_msg.liveENaviData.wazeRoadSpeedLimit = int(waze_road_speed_limit)
        navi_msg.liveENaviData.wazeCurrentSpeed = int(waze_current_speed)
        navi_msg.liveENaviData.wazeRoadName = str(waze_road_name)
        navi_msg.liveENaviData.wazeNavSign = int(waze_nav_sign)
        navi_msg.liveENaviData.wazeNavDistance = int(waze_nav_distance)
        navi_msg.liveENaviData.wazeAlertType = str(waze_alert_type)

      pm.send('liveENaviData', navi_msg)

    count += 1
    time.sleep(DT_TRML)


def main():
  nv_queue = queue.Queue(maxsize=1)
  end_event = threading.Event()

  t = threading.Thread(target=navid_thread, args=(end_event, nv_queue))

  t.start()

  try:
    while True:
      time.sleep(1)
      if not t.is_alive():
        break
  finally:
    end_event.set()

  t.join()


if __name__ == "__main__":
  main()<|MERGE_RESOLUTION|>--- conflicted
+++ resolved
@@ -94,18 +94,6 @@
       is_highway = 0
       is_tunnel = 0
 
-<<<<<<< HEAD
-      if navi_selection == 5 and (count % int(3. / DT_TRML)) == 0 and int(waze_current_speed) > 2:
-        waze_alert_id = 0
-        waze_alert_distance = "0"
-        waze_alert_type = ""
-      if navi_selection == 5:
-        #waze_road_speed_limit = 0
-        waze_current_speed = 0
-        #waze_road_name = ""
-        #waze_nav_sign = 0
-        #waze_nav_distance = 0
-=======
       if navi_selection == 5:
         if (count % int(3. / DT_TRML)) == 0 and int(waze_current_speed) > 2:
           waze_alert_id = 0
@@ -115,7 +103,6 @@
           waze_nav_sign = 0
           waze_nav_distance = 0
         waze_current_speed = 0
->>>>>>> 023f4d0d
 
       if OPKR_Debug:
         opkr_0 = ""
